--- conflicted
+++ resolved
@@ -20,11 +20,7 @@
 import unittest
 
 from datetime import timedelta
-<<<<<<< HEAD
 from lfs.lfs_utils import LfsUtils, LfsUtilsError, MigrateResult, MigrateState
-=======
-from lfs.lfs_utils import LfsUtils, MigrateResult, MigrateState
->>>>>>> 809e1932
 
 
 class TestLfsUtils(unittest.TestCase):
@@ -119,16 +115,11 @@
         with self.assertRaises(LfsUtilsError):
             TestLfsUtils.create_migrate_result_with_just_error_code(MigrateState.FAILED)
 
-<<<<<<< HEAD
         with self.assertRaises(LfsUtilsError):
-=======
-        with self.assertRaises(RuntimeError):
->>>>>>> 809e1932
             TestLfsUtils.create_migrate_result_with_just_error_msg(MigrateState.FAILED)
 
     def test_lookup_ost_to_oss(self):
 
-<<<<<<< HEAD
         with self.assertRaises(LfsUtilsError):
             LfsUtils.lookup_ost_to_oss(self=None, fs_name=None, ost=None)
 
@@ -140,15 +131,3 @@
 
         with self.assertRaises(LfsUtilsError):
             LfsUtils.lookup_ost_to_oss(self=None, fs_name='lustre-fs', ost=65566)
-=======
-        with self.assertRaises(RuntimeError):
-            LfsUtils.lookup_ost_to_oss(self=None, fs_name=None, ost=None)
-
-        with self.assertRaises(RuntimeError):
-            LfsUtils.lookup_ost_to_oss(self=None, fs_name='lustre-fs', ost=None)
-
-        with self.assertRaises(RuntimeError):
-            LfsUtils.lookup_ost_to_oss(self=None, fs_name='lustre-fs', ost='783')
-
-        LfsUtils.lookup_ost_to_oss(self=None, fs_name='lustre-fs', ost=65566)
->>>>>>> 809e1932
